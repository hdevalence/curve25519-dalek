[package]
name = "curve25519-dalek"
version = "0.14.0"
authors = ["Isis Lovecruft <isis@patternsinthevoid.net>",
           "Henry de Valence <hdevalence@hdevalence.ca>"]
readme = "README.md"
license = "BSD-3-Clause"
repository = "https://github.com/isislovecruft/curve25519-dalek"
homepage = "https://code.ciph.re/isis/curve25519-dalek"
documentation = "https://docs.rs/curve25519-dalek"
categories = ["cryptography", "no-std"]
keywords = ["cryptography", "curve25519", "elliptic", "curve", "ECC"]
description = "A low-level cryptographic library for point, group, field, and scalar operations on a curve isomorphic to the twisted Edwards curve defined by -x²+y² = 1 - 121665/121666 x²y² over GF(2²⁵⁵ - 19)."
exclude = [
    "**/.gitignore",
    ".gitignore",
    ".travis.yml",
]
build = "build.rs"

[package.metadata.docs.rs]
rustdoc-args = ["--html-in-header", ".cargo/registry/src/github.com-1ecc6299db9ec823/curve25519-dalek-0.13.2/rustdoc-include-katex-header.html"]

[badges]
travis-ci = { repository = "isislovecruft/curve25519-dalek", branch = "master"}

[dependencies]
stdsimd = { git = "https://github.com/rust-lang-nursery/stdsimd" }

[dependencies.serde]
version = "1.0"
optional = true

[dependencies.rand]
optional = true
version = "0.3"

[dependencies.digest]
version = "0.6"

[dependencies.subtle]
version = "^0.3"
default-features = false

[dependencies.clear_on_drop]
version = "=0.2.3"

[dependencies.generic-array]
# same version that digest depends on
version = "^0.8"

[dev-dependencies.sha2]
version = "0.6"

[dev-dependencies.serde_cbor]
version = "0.6"

[build-dependencies]
subtle = "^0.3"
rand = "0.3"
generic-array = "^0.8"
digest = "0.6"
arrayref = "0.3.4"
<<<<<<< HEAD
stdsimd = { git = "https://github.com/rust-lang-nursery/stdsimd" }
=======
clear_on_drop = "=0.2.3"
>>>>>>> ad18f164

[build-dependencies.serde]
version = "1.0"
optional = true

[features]
nightly = ["radix_51", "subtle/nightly", "clear_on_drop/nightly"]
default = ["std"]
std = ["rand", "subtle/std"]
alloc = []
yolocrypto = ["avx2_backend"]
bench = []
# Radix-51 arithmetic using u128
radix_51 = []
# Include precomputed basepoint tables.  This is off by default so that build.rs can generate the tables, and then re-enabled by build.rs in the main-stage compilation.
precomputed_tables = []
# experimental avx2 support
avx2_backend = ["radix_51"]<|MERGE_RESOLUTION|>--- conflicted
+++ resolved
@@ -61,11 +61,8 @@
 generic-array = "^0.8"
 digest = "0.6"
 arrayref = "0.3.4"
-<<<<<<< HEAD
+clear_on_drop = "=0.2.3"
 stdsimd = { git = "https://github.com/rust-lang-nursery/stdsimd" }
-=======
-clear_on_drop = "=0.2.3"
->>>>>>> ad18f164
 
 [build-dependencies.serde]
 version = "1.0"
